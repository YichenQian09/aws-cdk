{
  "name": "monocdk",
  "version": "0.0.0",
  "private": true,
  "description": "An experiment to bundle the entire CDK into a single module",
  "main": "lib/index.js",
  "types": "lib/index.d.ts",
  "repository": {
    "type": "git",
    "url": "https://github.com/aws/aws-cdk.git",
    "directory": "packages/monocdk"
  },
  "stability": "experimental",
  "maturity": "developer-preview",
  "scripts": {
    "gen": "ubergen",
    "build": "cdk-build",
    "lint": "cdk-lint",
    "test": "echo done",
    "package": "cdk-package",
    "pkglint": "pkglint -f",
    "build+test": "yarn build && yarn test",
    "build+test+package": "yarn build+test && yarn package",
    "watch": "cdk-watch",
    "compat": "cdk-compat",
    "rosetta:extract": "yarn --silent jsii-rosetta extract"
  },
  "awslint": {
    "exclude": [
      "*:*"
    ]
  },
  "cdk-build": {
    "eslint": {
      "disable": true
    }
  },
  "ubergen": {
    "deprecatedPackages": [
      "@aws-cdk/aws-dynamodb-global",
      "@aws-cdk/cdk-assets-schema"
    ]
  },
  "pkglint": {
    "exclude": [
      "package-info/maturity",
      "jsii/java",
      "jsii/python",
      "jsii/dotnet"
    ]
  },
  "jsii": {
    "excludeTypescript": [
      "build-tools/*"
    ],
    "outdir": "dist",
    "targets": {
      "dotnet": {
        "namespace": "Amazon.CDK",
        "packageId": "Amazon.CDK.MonoCDK",
        "iconUrl": "https://raw.githubusercontent.com/aws/aws-cdk/master/logo/default-256-dark.png",
        "versionSuffix": "-devpreview"
      },
      "java": {
        "package": "software.amazon.awscdk.core",
        "maven": {
          "groupId": "software.amazon.awscdk",
          "artifactId": "monocdk",
          "versionSuffix": ".DEVPREVIEW"
        }
      },
      "python": {
        "distName": "monocdk",
        "module": "monocdk"
      },
      "go": {
        "moduleName": "github.com/aws/aws-cdk-go",
        "packageName": "awscdk",
        "versionSuffix": "-devpreview"
      }
    },
    "projectReferences": false
  },
  "author": {
    "name": "Amazon Web Services",
    "url": "https://aws.amazon.com",
    "organization": true
  },
  "license": "Apache-2.0",
  "bundledDependencies": [
    "@aws-cdk/yaml-cfn",
    "@balena/dockerignore",
    "case",
    "fs-extra",
    "ignore",
    "jsonschema",
    "minimatch",
    "punycode",
    "semver",
    "yaml"
  ],
  "dependencies": {
    "@aws-cdk/yaml-cfn": "0.0.0",
    "@balena/dockerignore": "^1.0.2",
    "case": "1.6.3",
    "fs-extra": "^9.1.0",
    "ignore": "^5.1.8",
    "jsonschema": "^1.4.0",
    "minimatch": "^3.0.4",
    "punycode": "^2.1.1",
    "semver": "^7.3.5",
    "yaml": "1.10.2"
  },
  "devDependencies": {
    "@aws-cdk/alexa-ask": "0.0.0",
    "@aws-cdk/app-delivery": "0.0.0",
    "@aws-cdk/assets": "0.0.0",
    "@aws-cdk/aws-accessanalyzer": "0.0.0",
    "@aws-cdk/aws-acmpca": "0.0.0",
    "@aws-cdk/aws-amazonmq": "0.0.0",
    "@aws-cdk/aws-amplify": "0.0.0",
    "@aws-cdk/aws-apigateway": "0.0.0",
    "@aws-cdk/aws-apigatewayv2": "0.0.0",
    "@aws-cdk/aws-apigatewayv2-authorizers": "0.0.0",
    "@aws-cdk/aws-apigatewayv2-integrations": "0.0.0",
    "@aws-cdk/aws-appconfig": "0.0.0",
    "@aws-cdk/aws-appflow": "0.0.0",
    "@aws-cdk/aws-applicationautoscaling": "0.0.0",
    "@aws-cdk/aws-applicationinsights": "0.0.0",
    "@aws-cdk/aws-appmesh": "0.0.0",
    "@aws-cdk/aws-appstream": "0.0.0",
    "@aws-cdk/aws-appsync": "0.0.0",
    "@aws-cdk/aws-athena": "0.0.0",
    "@aws-cdk/aws-auditmanager": "0.0.0",
    "@aws-cdk/aws-autoscaling": "0.0.0",
    "@aws-cdk/aws-autoscaling-common": "0.0.0",
    "@aws-cdk/aws-autoscaling-hooktargets": "0.0.0",
    "@aws-cdk/aws-autoscalingplans": "0.0.0",
    "@aws-cdk/aws-backup": "0.0.0",
    "@aws-cdk/aws-batch": "0.0.0",
    "@aws-cdk/aws-budgets": "0.0.0",
    "@aws-cdk/aws-cassandra": "0.0.0",
    "@aws-cdk/aws-ce": "0.0.0",
    "@aws-cdk/aws-certificatemanager": "0.0.0",
    "@aws-cdk/aws-chatbot": "0.0.0",
    "@aws-cdk/aws-cloud9": "0.0.0",
    "@aws-cdk/aws-cloudformation": "0.0.0",
    "@aws-cdk/aws-cloudfront": "0.0.0",
    "@aws-cdk/aws-cloudfront-origins": "0.0.0",
    "@aws-cdk/aws-cloudtrail": "0.0.0",
    "@aws-cdk/aws-cloudwatch": "0.0.0",
    "@aws-cdk/aws-cloudwatch-actions": "0.0.0",
    "@aws-cdk/aws-codeartifact": "0.0.0",
    "@aws-cdk/aws-codebuild": "0.0.0",
    "@aws-cdk/aws-codecommit": "0.0.0",
    "@aws-cdk/aws-codedeploy": "0.0.0",
    "@aws-cdk/aws-codeguruprofiler": "0.0.0",
    "@aws-cdk/aws-codegurureviewer": "0.0.0",
    "@aws-cdk/aws-codepipeline": "0.0.0",
    "@aws-cdk/aws-codepipeline-actions": "0.0.0",
    "@aws-cdk/aws-codestar": "0.0.0",
    "@aws-cdk/aws-codestarconnections": "0.0.0",
    "@aws-cdk/aws-codestarnotifications": "0.0.0",
    "@aws-cdk/aws-cognito": "0.0.0",
    "@aws-cdk/aws-config": "0.0.0",
    "@aws-cdk/aws-databrew": "0.0.0",
    "@aws-cdk/aws-datapipeline": "0.0.0",
    "@aws-cdk/aws-datasync": "0.0.0",
    "@aws-cdk/aws-dax": "0.0.0",
    "@aws-cdk/aws-detective": "0.0.0",
    "@aws-cdk/aws-devopsguru": "0.0.0",
    "@aws-cdk/aws-directoryservice": "0.0.0",
    "@aws-cdk/aws-dlm": "0.0.0",
    "@aws-cdk/aws-dms": "0.0.0",
    "@aws-cdk/aws-docdb": "0.0.0",
    "@aws-cdk/aws-dynamodb": "0.0.0",
    "@aws-cdk/aws-ec2": "0.0.0",
    "@aws-cdk/aws-ecr": "0.0.0",
    "@aws-cdk/aws-ecr-assets": "0.0.0",
    "@aws-cdk/aws-ecs": "0.0.0",
    "@aws-cdk/aws-ecs-patterns": "0.0.0",
    "@aws-cdk/aws-efs": "0.0.0",
    "@aws-cdk/aws-eks": "0.0.0",
    "@aws-cdk/aws-eks-legacy": "0.0.0",
    "@aws-cdk/aws-elasticache": "0.0.0",
    "@aws-cdk/aws-elasticbeanstalk": "0.0.0",
    "@aws-cdk/aws-elasticloadbalancing": "0.0.0",
    "@aws-cdk/aws-elasticloadbalancingv2": "0.0.0",
    "@aws-cdk/aws-elasticloadbalancingv2-actions": "0.0.0",
    "@aws-cdk/aws-elasticloadbalancingv2-targets": "0.0.0",
    "@aws-cdk/aws-elasticsearch": "0.0.0",
    "@aws-cdk/aws-emr": "0.0.0",
    "@aws-cdk/aws-emrcontainers": "0.0.0",
    "@aws-cdk/aws-events": "0.0.0",
    "@aws-cdk/aws-events-targets": "0.0.0",
    "@aws-cdk/aws-eventschemas": "0.0.0",
    "@aws-cdk/aws-fis": "0.0.0",
    "@aws-cdk/aws-fms": "0.0.0",
    "@aws-cdk/aws-fsx": "0.0.0",
    "@aws-cdk/aws-gamelift": "0.0.0",
    "@aws-cdk/aws-globalaccelerator": "0.0.0",
    "@aws-cdk/aws-glue": "0.0.0",
    "@aws-cdk/aws-greengrass": "0.0.0",
    "@aws-cdk/aws-greengrassv2": "0.0.0",
    "@aws-cdk/aws-guardduty": "0.0.0",
    "@aws-cdk/aws-iam": "0.0.0",
    "@aws-cdk/aws-imagebuilder": "0.0.0",
    "@aws-cdk/aws-inspector": "0.0.0",
    "@aws-cdk/aws-iot": "0.0.0",
    "@aws-cdk/aws-iot1click": "0.0.0",
    "@aws-cdk/aws-iotanalytics": "0.0.0",
    "@aws-cdk/aws-iotevents": "0.0.0",
    "@aws-cdk/aws-iotsitewise": "0.0.0",
    "@aws-cdk/aws-iotthingsgraph": "0.0.0",
    "@aws-cdk/aws-iotwireless": "0.0.0",
    "@aws-cdk/aws-ivs": "0.0.0",
    "@aws-cdk/aws-kendra": "0.0.0",
    "@aws-cdk/aws-kinesis": "0.0.0",
    "@aws-cdk/aws-kinesisanalytics": "0.0.0",
    "@aws-cdk/aws-kinesisanalytics-flink": "0.0.0",
    "@aws-cdk/aws-kinesisfirehose": "0.0.0",
    "@aws-cdk/aws-kms": "0.0.0",
    "@aws-cdk/aws-lakeformation": "0.0.0",
    "@aws-cdk/aws-lambda": "0.0.0",
    "@aws-cdk/aws-lambda-destinations": "0.0.0",
    "@aws-cdk/aws-lambda-event-sources": "0.0.0",
    "@aws-cdk/aws-lambda-nodejs": "0.0.0",
    "@aws-cdk/aws-lambda-python": "0.0.0",
    "@aws-cdk/aws-licensemanager": "0.0.0",
    "@aws-cdk/aws-logs": "0.0.0",
    "@aws-cdk/aws-logs-destinations": "0.0.0",
    "@aws-cdk/aws-lookoutvision": "0.0.0",
    "@aws-cdk/aws-macie": "0.0.0",
    "@aws-cdk/aws-managedblockchain": "0.0.0",
    "@aws-cdk/aws-mediaconnect": "0.0.0",
    "@aws-cdk/aws-mediaconvert": "0.0.0",
    "@aws-cdk/aws-medialive": "0.0.0",
    "@aws-cdk/aws-mediapackage": "0.0.0",
    "@aws-cdk/aws-mediastore": "0.0.0",
    "@aws-cdk/aws-msk": "0.0.0",
    "@aws-cdk/aws-mwaa": "0.0.0",
    "@aws-cdk/aws-neptune": "0.0.0",
    "@aws-cdk/aws-networkfirewall": "0.0.0",
    "@aws-cdk/aws-networkmanager": "0.0.0",
    "@aws-cdk/aws-opsworks": "0.0.0",
    "@aws-cdk/aws-opsworkscm": "0.0.0",
    "@aws-cdk/aws-pinpoint": "0.0.0",
    "@aws-cdk/aws-pinpointemail": "0.0.0",
    "@aws-cdk/aws-qldb": "0.0.0",
    "@aws-cdk/aws-quicksight": "0.0.0",
    "@aws-cdk/aws-ram": "0.0.0",
    "@aws-cdk/aws-rds": "0.0.0",
    "@aws-cdk/aws-redshift": "0.0.0",
    "@aws-cdk/aws-resourcegroups": "0.0.0",
    "@aws-cdk/aws-robomaker": "0.0.0",
    "@aws-cdk/aws-route53": "0.0.0",
    "@aws-cdk/aws-route53-patterns": "0.0.0",
    "@aws-cdk/aws-route53-targets": "0.0.0",
    "@aws-cdk/aws-route53resolver": "0.0.0",
    "@aws-cdk/aws-s3": "0.0.0",
    "@aws-cdk/aws-s3-assets": "0.0.0",
    "@aws-cdk/aws-s3-deployment": "0.0.0",
    "@aws-cdk/aws-s3-notifications": "0.0.0",
    "@aws-cdk/aws-s3objectlambda": "0.0.0",
    "@aws-cdk/aws-s3outposts": "0.0.0",
    "@aws-cdk/aws-sagemaker": "0.0.0",
    "@aws-cdk/aws-sam": "0.0.0",
    "@aws-cdk/aws-sdb": "0.0.0",
    "@aws-cdk/aws-secretsmanager": "0.0.0",
    "@aws-cdk/aws-securityhub": "0.0.0",
    "@aws-cdk/aws-servicecatalog": "0.0.0",
    "@aws-cdk/aws-servicecatalogappregistry": "0.0.0",
    "@aws-cdk/aws-servicediscovery": "0.0.0",
    "@aws-cdk/aws-ses": "0.0.0",
    "@aws-cdk/aws-ses-actions": "0.0.0",
    "@aws-cdk/aws-signer": "0.0.0",
    "@aws-cdk/aws-sns": "0.0.0",
    "@aws-cdk/aws-sns-subscriptions": "0.0.0",
    "@aws-cdk/aws-sqs": "0.0.0",
    "@aws-cdk/aws-ssm": "0.0.0",
    "@aws-cdk/aws-sso": "0.0.0",
    "@aws-cdk/aws-stepfunctions": "0.0.0",
    "@aws-cdk/aws-stepfunctions-tasks": "0.0.0",
    "@aws-cdk/aws-synthetics": "0.0.0",
    "@aws-cdk/aws-timestream": "0.0.0",
    "@aws-cdk/aws-transfer": "0.0.0",
    "@aws-cdk/aws-waf": "0.0.0",
    "@aws-cdk/aws-wafregional": "0.0.0",
    "@aws-cdk/aws-wafv2": "0.0.0",
    "@aws-cdk/aws-workspaces": "0.0.0",
    "@aws-cdk/cloud-assembly-schema": "0.0.0",
    "@aws-cdk/cloudformation-include": "0.0.0",
    "@aws-cdk/core": "0.0.0",
    "@aws-cdk/custom-resources": "0.0.0",
    "@aws-cdk/cx-api": "0.0.0",
    "@aws-cdk/lambda-layer-awscli": "0.0.0",
    "@aws-cdk/lambda-layer-kubectl": "0.0.0",
    "@aws-cdk/pipelines": "0.0.0",
    "@aws-cdk/region-info": "0.0.0",
    "@aws-cdk/yaml-cfn": "0.0.0",
    "@types/fs-extra": "^8.1.1",
    "@types/node": "^10.17.55",
    "cdk-build-tools": "0.0.0",
<<<<<<< HEAD
    "constructs": "^3.3.69",
=======
    "constructs": "10.0.0-pre.5",
>>>>>>> 6565d2e6
    "fs-extra": "^9.1.0",
    "pkglint": "0.0.0",
    "ts-node": "^9.1.1",
    "typescript": "~3.8.3",
    "ubergen": "0.0.0"
  },
  "peerDependencies": {
<<<<<<< HEAD
    "constructs": "^3.3.69"
=======
    "constructs": "10.0.0-pre.5"
>>>>>>> 6565d2e6
  },
  "homepage": "https://github.com/aws/aws-cdk",
  "engines": {
    "node": ">= 10.13.0 <13 || >=13.7.0"
  },
  "keywords": [
    "aws",
    "cdk"
  ],
  "awscdkio": {
    "announce": false
  },
  "publishConfig": {
    "tag": "latest"
  }
}<|MERGE_RESOLUTION|>--- conflicted
+++ resolved
@@ -301,11 +301,7 @@
     "@types/fs-extra": "^8.1.1",
     "@types/node": "^10.17.55",
     "cdk-build-tools": "0.0.0",
-<<<<<<< HEAD
     "constructs": "^3.3.69",
-=======
-    "constructs": "10.0.0-pre.5",
->>>>>>> 6565d2e6
     "fs-extra": "^9.1.0",
     "pkglint": "0.0.0",
     "ts-node": "^9.1.1",
@@ -313,11 +309,7 @@
     "ubergen": "0.0.0"
   },
   "peerDependencies": {
-<<<<<<< HEAD
     "constructs": "^3.3.69"
-=======
-    "constructs": "10.0.0-pre.5"
->>>>>>> 6565d2e6
   },
   "homepage": "https://github.com/aws/aws-cdk",
   "engines": {
