--- conflicted
+++ resolved
@@ -91,13 +91,8 @@
       });
       new eks.HelmChart(stack, 'MyChart', { cluster, chartAsset });
 
-<<<<<<< HEAD
       // THEN
       Template.fromStack(stack).hasResourceProperties(eks.HelmChart.RESOURCE_TYPE, {
-=======
-      // THE
-      expect(stack).toHaveResource(eks.HelmChart.RESOURCE_TYPE, {
->>>>>>> 12aff4a3
         ChartAssetURL: {
           'Fn::Sub':
             's3://cdk-hnb659fds-assets-${AWS::AccountId}-us-east-1/d65fbdc11b108e0386ed8577c454d4544f6d4e7960f84a0d2e211478d6324dbf.zip',
