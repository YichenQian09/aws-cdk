{
  "name": "@aws-cdk/aws-redshift",
  "version": "0.0.0",
  "private": true,
  "description": "The CDK Construct Library for AWS::Redshift",
  "main": "lib/index.js",
  "types": "lib/index.d.ts",
  "jsii": {
    "outdir": "dist",
    "targets": {
      "java": {
        "package": "software.amazon.awscdk.services.redshift",
        "maven": {
          "groupId": "software.amazon.awscdk",
          "artifactId": "redshift"
        }
      },
      "dotnet": {
        "namespace": "Amazon.CDK.AWS.Redshift",
        "packageId": "Amazon.CDK.AWS.Redshift",
        "iconUrl": "https://raw.githubusercontent.com/aws/aws-cdk/master/logo/default-256-dark.png"
      },
      "python": {
        "distName": "aws-cdk.aws-redshift",
        "module": "aws_cdk.aws_redshift",
        "classifiers": [
          "Framework :: AWS CDK",
          "Framework :: AWS CDK :: 1"
        ]
      }
    },
    "projectReferences": true,
    "metadata": {
      "jsii": {
        "rosetta": {
          "strict": true
        }
      }
    }
  },
  "repository": {
    "type": "git",
    "url": "https://github.com/aws/aws-cdk.git",
    "directory": "packages/@aws-cdk/aws-redshift"
  },
  "scripts": {
    "build": "cdk-build",
    "watch": "cdk-watch",
    "lint": "cdk-lint",
    "test": "cdk-test",
    "integ": "cdk-integ",
    "pkglint": "pkglint -f",
    "package": "cdk-package",
    "awslint": "cdk-awslint",
    "cfn2ts": "cfn2ts",
    "build+test+package": "yarn build+test && yarn package",
    "build+test": "yarn build && yarn test",
    "compat": "cdk-compat",
    "gen": "cfn2ts",
    "rosetta:extract": "yarn --silent jsii-rosetta extract",
    "build+extract": "yarn build && yarn rosetta:extract",
    "build+test+extract": "yarn build+test && yarn rosetta:extract"
  },
  "cdk-build": {
    "cloudformation": "AWS::Redshift",
    "env": {
      "AWSLINT_BASE_CONSTRUCT": true
    }
  },
  "keywords": [
    "aws",
    "cdk",
    "constructs",
    "redshift"
  ],
  "author": {
    "name": "Amazon Web Services",
    "url": "https://aws.amazon.com",
    "organization": true
  },
  "license": "Apache-2.0",
  "devDependencies": {
    "@aws-cdk/assertions": "0.0.0",
    "@types/jest": "^26.0.24",
    "aws-sdk": "^2.848.0",
    "cdk-build-tools": "0.0.0",
    "cdk-integ-tools": "0.0.0",
    "cfn2ts": "0.0.0",
    "jest": "^26.6.3",
    "pkglint": "0.0.0"
  },
  "dependencies": {
    "@aws-cdk/aws-ec2": "0.0.0",
    "@aws-cdk/aws-iam": "0.0.0",
    "@aws-cdk/aws-kms": "0.0.0",
    "@aws-cdk/aws-lambda": "0.0.0",
    "@aws-cdk/aws-s3": "0.0.0",
    "@aws-cdk/aws-secretsmanager": "0.0.0",
    "@aws-cdk/core": "0.0.0",
<<<<<<< HEAD
    "@aws-cdk/custom-resources": "0.0.0",
    "constructs": "^3.3.69"
=======
    "constructs": "^10.0.0"
>>>>>>> 1e54fb92
  },
  "homepage": "https://github.com/aws/aws-cdk",
  "peerDependencies": {
    "@aws-cdk/aws-ec2": "0.0.0",
    "@aws-cdk/aws-iam": "0.0.0",
    "@aws-cdk/aws-kms": "0.0.0",
    "@aws-cdk/aws-lambda": "0.0.0",
    "@aws-cdk/aws-s3": "0.0.0",
    "@aws-cdk/aws-secretsmanager": "0.0.0",
    "@aws-cdk/core": "0.0.0",
<<<<<<< HEAD
    "@aws-cdk/custom-resources": "0.0.0",
    "constructs": "^3.3.69"
=======
    "constructs": "^10.0.0"
>>>>>>> 1e54fb92
  },
  "engines": {
    "node": ">= 10.13.0 <13 || >=13.7.0"
  },
  "awslint": {
    "exclude": [
      "attribute-tag:@aws-cdk/aws-redshift.DatabaseSecret.secretFullArn",
      "attribute-tag:@aws-cdk/aws-redshift.DatabaseSecret.secretName",
      "docs-public-apis:@aws-cdk/aws-redshift.ParameterGroupParameters.parameterName",
      "docs-public-apis:@aws-cdk/aws-redshift.ParameterGroupParameters.parameterValue",
      "props-physical-name:@aws-cdk/aws-redshift.ClusterParameterGroupProps",
      "props-physical-name:@aws-cdk/aws-redshift.ClusterSubnetGroupProps",
      "props-physical-name:@aws-cdk/aws-redshift.DatabaseSecretProps",
      "resource-attribute:@aws-cdk/aws-redshift.Cluster.clusterId",
      "resource-attribute:@aws-cdk/aws-redshift.Cluster.clusterDeferMaintenanceIdentifier"
    ]
  },
  "stability": "experimental",
  "maturity": "experimental",
  "awscdkio": {
    "announce": false
  },
  "publishConfig": {
    "tag": "latest"
  }
}<|MERGE_RESOLUTION|>--- conflicted
+++ resolved
@@ -97,12 +97,8 @@
     "@aws-cdk/aws-s3": "0.0.0",
     "@aws-cdk/aws-secretsmanager": "0.0.0",
     "@aws-cdk/core": "0.0.0",
-<<<<<<< HEAD
     "@aws-cdk/custom-resources": "0.0.0",
-    "constructs": "^3.3.69"
-=======
     "constructs": "^10.0.0"
->>>>>>> 1e54fb92
   },
   "homepage": "https://github.com/aws/aws-cdk",
   "peerDependencies": {
@@ -113,12 +109,8 @@
     "@aws-cdk/aws-s3": "0.0.0",
     "@aws-cdk/aws-secretsmanager": "0.0.0",
     "@aws-cdk/core": "0.0.0",
-<<<<<<< HEAD
     "@aws-cdk/custom-resources": "0.0.0",
-    "constructs": "^3.3.69"
-=======
     "constructs": "^10.0.0"
->>>>>>> 1e54fb92
   },
   "engines": {
     "node": ">= 10.13.0 <13 || >=13.7.0"
