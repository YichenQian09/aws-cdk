{
  "name": "@aws-cdk/aws-efs",
  "version": "0.0.0",
  "private": true,
  "description": "The CDK Construct Library for AWS::EFS",
  "main": "lib/index.js",
  "types": "lib/index.d.ts",
  "jsii": {
    "outdir": "dist",
    "targets": {
      "java": {
        "package": "software.amazon.awscdk.services.efs",
        "maven": {
          "groupId": "software.amazon.awscdk",
          "artifactId": "efs"
        }
      },
      "dotnet": {
        "namespace": "Amazon.CDK.AWS.EFS",
        "packageId": "Amazon.CDK.AWS.EFS",
        "iconUrl": "https://raw.githubusercontent.com/aws/aws-cdk/master/logo/default-256-dark.png"
      },
      "python": {
        "distName": "aws-cdk.aws-efs",
        "module": "aws_cdk.aws_efs",
        "classifiers": [
          "Framework :: AWS CDK",
          "Framework :: AWS CDK :: 1"
        ]
      }
    },
    "projectReferences": true
  },
  "repository": {
    "type": "git",
    "url": "https://github.com/aws/aws-cdk.git",
    "directory": "packages/@aws-cdk/aws-efs"
  },
  "scripts": {
    "build": "cdk-build",
    "watch": "cdk-watch",
    "lint": "cdk-lint",
    "test": "cdk-test",
    "integ": "cdk-integ",
    "pkglint": "pkglint -f",
    "package": "cdk-package",
    "awslint": "cdk-awslint",
    "cfn2ts": "cfn2ts",
    "build+test+package": "yarn build+test && yarn package",
    "build+test": "yarn build && yarn test",
    "compat": "cdk-compat",
    "gen": "cfn2ts",
    "rosetta:extract": "yarn --silent jsii-rosetta extract",
    "build+extract": "yarn build && yarn rosetta:extract",
    "build+test+extract": "yarn build+test && yarn rosetta:extract"
  },
  "cdk-build": {
    "cloudformation": "AWS::EFS",
    "env": {
      "AWSLINT_BASE_CONSTRUCT": true
    }
  },
  "keywords": [
    "aws",
    "cdk",
    "constructs",
    "efs"
  ],
  "author": {
    "name": "Amazon Web Services",
    "url": "https://aws.amazon.com",
    "organization": true
  },
  "license": "Apache-2.0",
  "devDependencies": {
    "@aws-cdk/assertions": "0.0.0",
    "@aws-cdk/cdk-build-tools": "0.0.0",
    "@aws-cdk/cdk-integ-tools": "0.0.0",
    "@aws-cdk/cfn2ts": "0.0.0",
    "@aws-cdk/pkglint": "0.0.0",
    "@types/jest": "^26.0.24"
  },
  "dependencies": {
    "@aws-cdk/aws-ec2": "0.0.0",
    "@aws-cdk/aws-iam": "0.0.0",
    "@aws-cdk/aws-kms": "0.0.0",
    "@aws-cdk/cloud-assembly-schema": "0.0.0",
    "@aws-cdk/core": "0.0.0",
    "@aws-cdk/cx-api": "0.0.0",
    "constructs": "^10.0.0"
  },
  "homepage": "https://github.com/aws/aws-cdk",
  "peerDependencies": {
    "@aws-cdk/aws-ec2": "0.0.0",
    "@aws-cdk/aws-iam": "0.0.0",
    "@aws-cdk/aws-kms": "0.0.0",
    "@aws-cdk/cloud-assembly-schema": "0.0.0",
<<<<<<< HEAD
    "@aws-cdk/core": "0.0.0",
    "@aws-cdk/cx-api": "0.0.0",
    "constructs": "^3.3.69"
=======
    "constructs": "^10.0.0"
>>>>>>> de5bf5d5
  },
  "engines": {
    "node": ">= 10.13.0 <13 || >=13.7.0"
  },
  "awslint": {
    "exclude": [
      "props-physical-name:@aws-cdk/aws-efs.AccessPointProps",
      "resource-attribute:@aws-cdk/aws-efs.FileSystem.fileSystemArn"
    ]
  },
  "stability": "stable",
  "maturity": "stable",
  "awscdkio": {
    "announce": false
  },
  "publishConfig": {
    "tag": "latest"
  }
}<|MERGE_RESOLUTION|>--- conflicted
+++ resolved
@@ -1,7 +1,6 @@
 {
   "name": "@aws-cdk/aws-efs",
   "version": "0.0.0",
-  "private": true,
   "description": "The CDK Construct Library for AWS::EFS",
   "main": "lib/index.js",
   "types": "lib/index.d.ts",
@@ -95,13 +94,9 @@
     "@aws-cdk/aws-iam": "0.0.0",
     "@aws-cdk/aws-kms": "0.0.0",
     "@aws-cdk/cloud-assembly-schema": "0.0.0",
-<<<<<<< HEAD
     "@aws-cdk/core": "0.0.0",
     "@aws-cdk/cx-api": "0.0.0",
-    "constructs": "^3.3.69"
-=======
     "constructs": "^10.0.0"
->>>>>>> de5bf5d5
   },
   "engines": {
     "node": ">= 10.13.0 <13 || >=13.7.0"
@@ -118,6 +113,7 @@
     "announce": false
   },
   "publishConfig": {
-    "tag": "latest"
-  }
+    "tag": "next"
+  },
+  "private": true
 }