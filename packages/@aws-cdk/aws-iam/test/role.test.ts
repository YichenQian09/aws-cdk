import { Template, Match } from '@aws-cdk/assertions';
import { testDeprecated } from '@aws-cdk/cdk-build-tools';
import { Duration, Stack, App, CfnResource } from '@aws-cdk/core';
import { AnyPrincipal, ArnPrincipal, CompositePrincipal, FederatedPrincipal, ManagedPolicy, PolicyStatement, Role, ServicePrincipal, User, Policy, PolicyDocument } from '../lib';

describe('IAM role', () => {
  test('default role', () => {
    const stack = new Stack();

    new Role(stack, 'MyRole', {
      assumedBy: new ServicePrincipal('sns.amazonaws.com'),
    });

    Template.fromStack(stack).templateMatches({
      Resources:
      {
        MyRoleF48FFE04:
         {
           Type: 'AWS::IAM::Role',
           Properties:
          {
            AssumeRolePolicyDocument:
           {
             Statement:
            [{
              Action: 'sts:AssumeRole',
              Effect: 'Allow',
              Principal: { Service: 'sns.amazonaws.com' },
            }],
             Version: '2012-10-17',
           },
          },
         },
      },
    });
  });

  test('a role can grant PassRole permissions', () => {
    // GIVEN
    const stack = new Stack();
    const role = new Role(stack, 'Role', { assumedBy: new ServicePrincipal('henk.amazonaws.com') });
    const user = new User(stack, 'User');

    // WHEN
    role.grantPassRole(user);

    // THEN
    Template.fromStack(stack).hasResourceProperties('AWS::IAM::Policy', {
      PolicyDocument: {
        Statement: [
          {
            Action: 'iam:PassRole',
            Effect: 'Allow',
            Resource: { 'Fn::GetAtt': ['Role1ABCC5F0', 'Arn'] },
          },
        ],
        Version: '2012-10-17',
      },
    });
  });

  test('a role can grant AssumeRole permissions', () => {
    // GIVEN
    const stack = new Stack();
    const role = new Role(stack, 'Role', { assumedBy: new ServicePrincipal('henk.amazonaws.com') });
    const user = new User(stack, 'User');

    // WHEN
    role.grantAssumeRole(user);

    // THEN
    Template.fromStack(stack).hasResourceProperties('AWS::IAM::Policy', {
      PolicyDocument: {
        Statement: [
          {
            Action: 'sts:AssumeRole',
            Effect: 'Allow',
            Resource: { 'Fn::GetAtt': ['Role1ABCC5F0', 'Arn'] },
          },
        ],
        Version: '2012-10-17',
      },
    });
  });

  testDeprecated('can supply externalId', () => {
    // GIVEN
    const stack = new Stack();

    // WHEN
    new Role(stack, 'MyRole', {
      assumedBy: new ServicePrincipal('sns.amazonaws.com'),
      externalId: 'SomeSecret',
    });

    // THEN
    Template.fromStack(stack).hasResourceProperties('AWS::IAM::Role', {
      AssumeRolePolicyDocument: {
        Statement: [
          {
            Action: 'sts:AssumeRole',
            Condition: {
              StringEquals: { 'sts:ExternalId': 'SomeSecret' },
            },
            Effect: 'Allow',
            Principal: { Service: 'sns.amazonaws.com' },
          },
        ],
        Version: '2012-10-17',
      },
    });
  });

  test('can supply single externalIds', () => {
    // GIVEN
    const stack = new Stack();

    // WHEN
    new Role(stack, 'MyRole', {
      assumedBy: new ServicePrincipal('sns.amazonaws.com'),
      externalIds: ['SomeSecret'],
    });

    // THEN
    Template.fromStack(stack).hasResourceProperties('AWS::IAM::Role', {
      AssumeRolePolicyDocument: {
        Statement: [
          {
            Action: 'sts:AssumeRole',
            Condition: {
              StringEquals: { 'sts:ExternalId': 'SomeSecret' },
            },
            Effect: 'Allow',
            Principal: { Service: 'sns.amazonaws.com' },
          },
        ],
        Version: '2012-10-17',
      },
    });
  });

  test('can supply multiple externalIds', () => {
    // GIVEN
    const stack = new Stack();

    // WHEN
    new Role(stack, 'MyRole', {
      assumedBy: new ServicePrincipal('sns.amazonaws.com'),
      externalIds: ['SomeSecret', 'AnotherSecret'],
    });

    // THEN
    Template.fromStack(stack).hasResourceProperties('AWS::IAM::Role', {
      AssumeRolePolicyDocument: {
        Statement: [
          {
            Action: 'sts:AssumeRole',
            Condition: {
              StringEquals: { 'sts:ExternalId': ['SomeSecret', 'AnotherSecret'] },
            },
            Effect: 'Allow',
            Principal: { Service: 'sns.amazonaws.com' },
          },
        ],
        Version: '2012-10-17',
      },
    });
  });

  test('policy is created automatically when permissions are added', () => {
    // by default we don't expect a role policy
    const before = new Stack();
    new Role(before, 'MyRole', { assumedBy: new ServicePrincipal('sns.amazonaws.com') });
    Template.fromStack(before).resourceCountIs('AWS::IAM::Policy', 0);

    // add a policy to the role
    const after = new Stack();
    const afterRole = new Role(after, 'MyRole', { assumedBy: new ServicePrincipal('sns.amazonaws.com') });
    afterRole.addToPolicy(new PolicyStatement({ resources: ['myresource'], actions: ['service:myaction'] }));
    Template.fromStack(after).hasResourceProperties('AWS::IAM::Policy', {
      PolicyDocument: {
        Statement: [
          {
            Action: 'service:myaction',
            Effect: 'Allow',
            Resource: 'myresource',
          },
        ],
        Version: '2012-10-17',
      },
      PolicyName: 'MyRoleDefaultPolicyA36BE1DD',
      Roles: [
        {
          Ref: 'MyRoleF48FFE04',
        },
      ],
    });

  });

  test('managed policy arns can be supplied upon initialization and also added later', () => {
    const stack = new Stack();

    const role = new Role(stack, 'MyRole', {
      assumedBy: new ServicePrincipal('test.service'),
      managedPolicies: [{ managedPolicyArn: 'managed1' }, { managedPolicyArn: 'managed2' }],
    });

    role.addManagedPolicy({ managedPolicyArn: 'managed3' });
    Template.fromStack(stack).templateMatches({
      Resources:
      {
        MyRoleF48FFE04:
         {
           Type: 'AWS::IAM::Role',
           Properties:
          {
            AssumeRolePolicyDocument:
           {
             Statement:
            [{
              Action: 'sts:AssumeRole',
              Effect: 'Allow',
              Principal: { Service: 'test.service' },
            }],
             Version: '2012-10-17',
           },
            ManagedPolicyArns: ['managed1', 'managed2', 'managed3'],
          },
         },
      },
    });

  });

  test('federated principal can change AssumeRoleAction', () => {
    const stack = new Stack();
    const cognitoPrincipal = new FederatedPrincipal(
      'foo',
      { StringEquals: { key: 'value' } },
      'sts:AssumeSomething');

    new Role(stack, 'MyRole', { assumedBy: cognitoPrincipal });

    Template.fromStack(stack).hasResourceProperties('AWS::IAM::Role', {
      AssumeRolePolicyDocument: {
        Version: '2012-10-17',
        Statement: [
          {
            Principal: { Federated: 'foo' },
            Condition: {
              StringEquals: { key: 'value' },
            },
            Action: 'sts:AssumeSomething',
            Effect: 'Allow',
          },
        ],
      },
    });
  });

  describe('maxSessionDuration', () => {

    test('is not specified by default', () => {
      const stack = new Stack();
      new Role(stack, 'MyRole', { assumedBy: new ServicePrincipal('sns.amazonaws.com') });
      Template.fromStack(stack).templateMatches({
        Resources: {
          MyRoleF48FFE04: {
            Type: 'AWS::IAM::Role',
            Properties: {
              AssumeRolePolicyDocument: {
                Statement: [
                  {
                    Action: 'sts:AssumeRole',
                    Effect: 'Allow',
                    Principal: {
                      Service: 'sns.amazonaws.com',
                    },
                  },
                ],
                Version: '2012-10-17',
              },
            },
          },
        },
      });
    });

    test('can be used to specify the maximum session duration for assuming the role', () => {
      const stack = new Stack();

      new Role(stack, 'MyRole', { maxSessionDuration: Duration.seconds(3700), assumedBy: new ServicePrincipal('sns.amazonaws.com') });

      Template.fromStack(stack).hasResourceProperties('AWS::IAM::Role', {
        MaxSessionDuration: 3700,
      });
    });

    test('must be between 3600 and 43200', () => {
      const stack = new Stack();

      const assumedBy = new ServicePrincipal('bla');

      new Role(stack, 'MyRole1', { assumedBy, maxSessionDuration: Duration.hours(1) });
      new Role(stack, 'MyRole2', { assumedBy, maxSessionDuration: Duration.hours(12) });

      const expected = (val: any) => `maxSessionDuration is set to ${val}, but must be >= 3600sec (1hr) and <= 43200sec (12hrs)`;
      expect(() => new Role(stack, 'MyRole3', { assumedBy, maxSessionDuration: Duration.minutes(1) }))
        .toThrow(expected(60));
      expect(() => new Role(stack, 'MyRole4', { assumedBy, maxSessionDuration: Duration.seconds(3599) }))
        .toThrow(expected(3599));
      expect(() => new Role(stack, 'MyRole5', { assumedBy, maxSessionDuration: Duration.seconds(43201) }))
        .toThrow(expected(43201));
    });
  });

  test('allow role with multiple principals', () => {
    const stack = new Stack();

    new Role(stack, 'MyRole', {
      assumedBy: new CompositePrincipal(
        new ServicePrincipal('boom.amazonaws.test'),
        new ArnPrincipal('1111111'),
      ),
    });

    Template.fromStack(stack).hasResourceProperties('AWS::IAM::Role', {
      AssumeRolePolicyDocument: {
        Statement: [
          {
            Action: 'sts:AssumeRole',
            Effect: 'Allow',
            Principal: {
              Service: 'boom.amazonaws.test',
            },
          },
          {
            Action: 'sts:AssumeRole',
            Effect: 'Allow',
            Principal: {
              AWS: '1111111',
            },
          },
        ],
        Version: '2012-10-17',
      },
    });
  });

  test('can supply permissions boundary managed policy', () => {
    // GIVEN
    const stack = new Stack();

    const permissionsBoundary = ManagedPolicy.fromAwsManagedPolicyName('managed-policy');

    new Role(stack, 'MyRole', {
      assumedBy: new ServicePrincipal('sns.amazonaws.com'),
      permissionsBoundary,
    });

    Template.fromStack(stack).hasResourceProperties('AWS::IAM::Role', {
      PermissionsBoundary: {
        'Fn::Join': [
          '',
          [
            'arn:',
            {
              Ref: 'AWS::Partition',
            },
            ':iam::aws:policy/managed-policy',
          ],
        ],
      },
    });
  });

  test('Principal-* in an AssumeRolePolicyDocument gets translated to { "AWS": "*" }', () => {
    // The docs say that "Principal: *" and "Principal: { AWS: * }" are equivalent
    // (https://docs.aws.amazon.com/IAM/latest/UserGuide/reference_policies_elements_principal.html)
    // but in practice CreateRole errors out if you use "Principal: *" in an AssumeRolePolicyDocument:
    // An error occurred (MalformedPolicyDocument) when calling the CreateRole operation: AssumeRolepolicy contained an invalid principal: "STAR":"*".

    // Make sure that we handle this case specially.
    const stack = new Stack();
    new Role(stack, 'Role', {
      assumedBy: new AnyPrincipal(),
    });

    Template.fromStack(stack).hasResourceProperties('AWS::IAM::Role', {
      AssumeRolePolicyDocument: {
        Statement: [
          {
            Action: 'sts:AssumeRole',
            Effect: 'Allow',
            Principal: { AWS: '*' },
          },
        ],
        Version: '2012-10-17',
      },
    });
  });

  test('can have a description', () => {
    const stack = new Stack();

    new Role(stack, 'MyRole', {
      assumedBy: new ServicePrincipal('sns.amazonaws.com'),
      description: 'This is a role description.',
    });

    Template.fromStack(stack).templateMatches({
      Resources:
      {
        MyRoleF48FFE04:
         {
           Type: 'AWS::IAM::Role',
           Properties:
          {
            AssumeRolePolicyDocument:
           {
             Statement:
            [{
              Action: 'sts:AssumeRole',
              Effect: 'Allow',
              Principal: { Service: 'sns.amazonaws.com' },
            }],
             Version: '2012-10-17',
           },
            Description: 'This is a role description.',
          },
         },
      },
    });
  });

  test('should not have an empty description', () => {
    const stack = new Stack();

    new Role(stack, 'MyRole', {
      assumedBy: new ServicePrincipal('sns.amazonaws.com'),
      description: '',
    });

    Template.fromStack(stack).templateMatches({
      Resources:
      {
        MyRoleF48FFE04:
         {
           Type: 'AWS::IAM::Role',
           Properties:
          {
            AssumeRolePolicyDocument:
           {
             Statement:
            [{
              Action: 'sts:AssumeRole',
              Effect: 'Allow',
              Principal: { Service: 'sns.amazonaws.com' },
            }],
             Version: '2012-10-17',
           },
          },
         },
      },
    });
  });

  test('description can only be 1000 characters long', () => {
    const stack = new Stack();

    expect(() => {
      new Role(stack, 'MyRole', {
        assumedBy: new ServicePrincipal('sns.amazonaws.com'),
        description: '1000+ character long description: Lorem ipsum dolor sit amet, consectetuer adipiscing elit. \
        Aenean commodo ligula eget dolor. Aenean massa. Cum sociis natoque penatibus et magnis dis parturient montes, \
        nascetur ridiculus mus. Donec quam felis, ultricies nec, pellentesque eu, pretium quis, sem. Nulla consequat \
        massa quis enim. Donec pede justo, fringilla vel, aliquet nec, vulputate eget, arcu. In enim justo, rhoncus ut, \
        imperdiet a, venenatis vitae, justo. Nullam dictum felis eu pede mollis pretium. Integer tincidunt. Cras dapibus. \
        Vivamus elementum semper nisi. Aenean vulputate eleifend tellus. Aenean leo ligula, porttitor eu, consequat vitae, \
        eleifend ac, enim. Aliquam lorem ante, dapibus in, viverra quis, feugiat a, tellus. Phasellus viverra nulla ut metus \
        varius laoreet. Quisque rutrum. Aenean imperdiet. Etiam ultricies nisi vel augue. Curabitur ullamcorper ultricies nisi. \
        Nam eget dui. Etiam rhoncus. Maecenas tempus, tellus eget condimentum rhoncus, sem quam semper libero, sit amet adipiscing \
        sem neque sed ipsum.',
      });
    }).toThrow(/Role description must be no longer than 1000 characters./);
  });

  test('fails if managed policy is invalid', () => {
    const app = new App();
    const stack = new Stack(app, 'my-stack');
    new Role(stack, 'MyRole', {
      assumedBy: new ServicePrincipal('sns.amazonaws.com'),
      managedPolicies: [new ManagedPolicy(stack, 'MyManagedPolicy', {
        statements: [new PolicyStatement({
          resources: ['*'],
          actions: ['*'],
          principals: [new ServicePrincipal('sns.amazonaws.com')],
        })],
      })],
    });

    expect(() => app.synth()).toThrow(/A PolicyStatement used in an identity-based policy cannot specify any IAM principals/);
  });

  test('fails if default role policy is invalid', () => {
    const app = new App();
    const stack = new Stack(app, 'my-stack');
    const role = new Role(stack, 'MyRole', {
      assumedBy: new ServicePrincipal('sns.amazonaws.com'),
    });
    role.addToPrincipalPolicy(new PolicyStatement({
      resources: ['*'],
      actions: ['*'],
      principals: [new ServicePrincipal('sns.amazonaws.com')],
    }));

    expect(() => app.synth()).toThrow(/A PolicyStatement used in an identity-based policy cannot specify any IAM principals/);
  });

  test('fails if inline policy from props is invalid', () => {
    const app = new App();
    const stack = new Stack(app, 'my-stack');
    new Role(stack, 'MyRole', {
      assumedBy: new ServicePrincipal('sns.amazonaws.com'),
      inlinePolicies: {
        testPolicy: new PolicyDocument({
          statements: [new PolicyStatement({
            resources: ['*'],
            actions: ['*'],
            principals: [new ServicePrincipal('sns.amazonaws.com')],
          })],
        }),
      },
    });

    expect(() => app.synth()).toThrow(/A PolicyStatement used in an identity-based policy cannot specify any IAM principals/);
  });

  test('fails if attached inline policy is invalid', () => {
    const app = new App();
    const stack = new Stack(app, 'my-stack');
    const role = new Role(stack, 'MyRole', {
      assumedBy: new ServicePrincipal('sns.amazonaws.com'),
    });
    role.attachInlinePolicy(new Policy(stack, 'MyPolicy', {
      statements: [new PolicyStatement({
        resources: ['*'],
        actions: ['*'],
        principals: [new ServicePrincipal('sns.amazonaws.com')],
      })],
    }));

    expect(() => app.synth()).toThrow(/A PolicyStatement used in an identity-based policy cannot specify any IAM principals/);
  });

  test('fails if assumeRolePolicy is invalid', () => {
    const app = new App();
    const stack = new Stack(app, 'my-stack');
    const role = new Role(stack, 'MyRole', {
      assumedBy: new ServicePrincipal('sns.amazonaws.com'),
      managedPolicies: [new ManagedPolicy(stack, 'MyManagedPolicy')],
    });
    role.assumeRolePolicy?.addStatements(new PolicyStatement({ actions: ['*'] }));

    expect(() => app.synth()).toThrow(/A PolicyStatement used in a resource-based policy must specify at least one IAM principal/);
  });
});

test('managed policy ARNs are deduplicated', () => {
  const app = new App();
  const stack = new Stack(app, 'my-stack');
  const role = new Role(stack, 'MyRole', {
    assumedBy: new ServicePrincipal('sns.amazonaws.com'),
    managedPolicies: [
      ManagedPolicy.fromAwsManagedPolicyName('SuperDeveloper'),
      ManagedPolicy.fromAwsManagedPolicyName('SuperDeveloper'),
    ],
  });
  role.addManagedPolicy(ManagedPolicy.fromAwsManagedPolicyName('SuperDeveloper'));

  Template.fromStack(stack).hasResourceProperties('AWS::IAM::Role', {
    ManagedPolicyArns: [
      {
        'Fn::Join': [
          '',
          [
            'arn:',
            { Ref: 'AWS::Partition' },
            ':iam::aws:policy/SuperDeveloper',
          ],
        ],
      },
    ],
  });
});

<<<<<<< HEAD
describe('role with too large inline policy', () => {
  const N = 100;

  let app: App;
  let stack: Stack;
  let role: Role;
  beforeEach(() => {
    app = new App();
    stack = new Stack(app, 'my-stack');
    role = new Role(stack, 'MyRole', {
      assumedBy: new ServicePrincipal('service.amazonaws.com'),
    });

    for (let i = 0; i < N; i++) {
      role.addToPrincipalPolicy(new PolicyStatement({
        actions: ['aws:DoAThing'],
        resources: [`arn:aws:service:us-east-1:111122223333:someResource/SomeSpecificResource${i}`],
      }));
    }
  });

  test('excess gets split off into ManagedPolicies', () => {
    // THEN
    const template = Template.fromStack(stack);
    template.hasResourceProperties('AWS::IAM::ManagedPolicy', {
      PolicyDocument: {
        Statement: Match.arrayWith([
          Match.objectLike({
            Resource: `arn:aws:service:us-east-1:111122223333:someResource/SomeSpecificResource${N - 1}`,
          }),
        ]),
      },
      Roles: [{ Ref: 'MyRoleF48FFE04' }],
    });
  });

  test('Dependables track the final declaring construct', () => {
    // WHEN
    const result = role.addToPrincipalPolicy(new PolicyStatement({
      actions: ['aws:DoAThing'],
      resources: [`arn:aws:service:us-east-1:111122223333:someResource/SomeSpecificResource${N}`],
    }));

    const res = new CfnResource(stack, 'Depender', {
      type: 'AWS::Some::Resource',
    });

    expect(result.policyDependable).toBeTruthy();
    res.node.addDependency(result.policyDependable!);

    // THEN
    const template = Template.fromStack(stack);
    template.hasResource('AWS::Some::Resource', {
      DependsOn: [
        'MyRoleOverflowPolicy13EF5596A',
      ],
    });
=======
test('cross-env role ARNs include path', () => {
  const app = new App();
  const roleStack = new Stack(app, 'role-stack', { env: { account: '123456789012', region: 'us-east-1' } });
  const referencerStack = new Stack(app, 'referencer-stack', { env: { region: 'us-east-2' } });
  const role = new Role(roleStack, 'Role', {
    assumedBy: new ServicePrincipal('sns.amazonaws.com'),
    path: '/sample/path/',
    roleName: 'sample-name',
  });
  new CfnResource(referencerStack, 'Referencer', {
    type: 'Custom::RoleReferencer',
    properties: { RoleArn: role.roleArn },
  });

  Template.fromStack(referencerStack).hasResourceProperties('Custom::RoleReferencer', {
    RoleArn: {
      'Fn::Join': [
        '',
        [
          'arn:',
          {
            Ref: 'AWS::Partition',
          },
          ':iam::123456789012:role/sample/path/sample-name',
        ],
      ],
    },
>>>>>>> 4cb2fe8f
  });
});<|MERGE_RESOLUTION|>--- conflicted
+++ resolved
@@ -595,7 +595,6 @@
   });
 });
 
-<<<<<<< HEAD
 describe('role with too large inline policy', () => {
   const N = 100;
 
@@ -653,7 +652,9 @@
         'MyRoleOverflowPolicy13EF5596A',
       ],
     });
-=======
+  });
+});
+
 test('cross-env role ARNs include path', () => {
   const app = new App();
   const roleStack = new Stack(app, 'role-stack', { env: { account: '123456789012', region: 'us-east-1' } });
@@ -681,6 +682,5 @@
         ],
       ],
     },
->>>>>>> 4cb2fe8f
   });
 });