--- conflicted
+++ resolved
@@ -6,14 +6,9 @@
 import * as logs from '@aws-cdk/aws-logs';
 import * as sns from '@aws-cdk/aws-sns';
 import * as sqs from '@aws-cdk/aws-sqs';
-<<<<<<< HEAD
-import { Annotations, ArnFormat, CfnResource, Duration, Fn, Lazy, Names, Size, Stack, Token } from '@aws-cdk/core';
-import { Construct } from 'constructs';
-=======
 import { Annotations, ArnFormat, CfnResource, Duration, FeatureFlags, Fn, IAspect, Lazy, Names, Size, Stack, Token } from '@aws-cdk/core';
 import { LAMBDA_RECOGNIZE_LAYER_VERSION } from '@aws-cdk/cx-api';
 import { Construct, IConstruct } from 'constructs';
->>>>>>> d2be7c27
 import { AliasOptions, Alias } from './alias';
 import { Architecture } from './architecture';
 import { Code, CodeConfig } from './code';
