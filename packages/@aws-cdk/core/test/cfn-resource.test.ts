<<<<<<< HEAD
=======
import { Construct } from 'constructs';
import { nodeunitShim, Test } from 'nodeunit-shim';
>>>>>>> 1e54fb92
import * as core from '../lib';

describe('cfn resource', () => {
  describe('._toCloudFormation', () => {
    test('does not call renderProperties with an undefined value', () => {
      const app = new core.App();
      const stack = new core.Stack(app, 'TestStack');
      const resource = new core.CfnResource(stack, 'DefaultResource', { type: 'Test::Resource::Fake' });

      let called = false;
      (resource as any).renderProperties = (val: any) => {
        called = true;
        expect(val).not.toBeNull();
      };

<<<<<<< HEAD
      expect(app.synth().getStackByName(stack.stackName).template).toEqual({
        Resources: {
          DefaultResource: {
            Type: 'Test::Resource::Fake',
          },
=======
      test.deepEqual(app.synth().getStackByName(stack.stackName).template?.Resources, {
        DefaultResource: {
          Type: 'Test::Resource::Fake',
>>>>>>> 1e54fb92
        },
      });
      expect(called).toEqual(true);


    });

    test('renders "Properties" for a resource that has only properties set to "false"', () => {
      const app = new core.App();
      const stack = new core.Stack(app, 'TestStack');
      new core.CfnResource(stack, 'Resource', {
        type: 'Test::Resource::Fake',
        properties: {
          FakeProperty: false,
        },
      });

<<<<<<< HEAD
      expect(app.synth().getStackByName(stack.stackName).template).toEqual({
        Resources: {
          Resource: {
            Type: 'Test::Resource::Fake',
            Properties: {
              FakeProperty: false,
            },
=======
      test.deepEqual(app.synth().getStackByName(stack.stackName).template?.Resources, {
        Resource: {
          Type: 'Test::Resource::Fake',
          Properties: {
            FakeProperty: false,
>>>>>>> 1e54fb92
          },
        },
      });


    });
  });

  test('applyRemovalPolicy default includes Update policy', () => {
    // GIVEN
    const app = new core.App();
    const stack = new core.Stack(app, 'TestStack');
    const resource = new core.CfnResource(stack, 'DefaultResource', { type: 'Test::Resource::Fake' });

    // WHEN
    resource.applyRemovalPolicy(core.RemovalPolicy.RETAIN);

    // THEN
<<<<<<< HEAD
    expect(app.synth().getStackByName(stack.stackName).template).toEqual({
      Resources: {
        DefaultResource: {
          Type: 'Test::Resource::Fake',
          DeletionPolicy: 'Retain',
          UpdateReplacePolicy: 'Retain',
        },
=======
    test.deepEqual(app.synth().getStackByName(stack.stackName).template?.Resources, {
      DefaultResource: {
        Type: 'Test::Resource::Fake',
        DeletionPolicy: 'Retain',
        UpdateReplacePolicy: 'Retain',
>>>>>>> 1e54fb92
      },
    });


  });

  test('can switch off updating Update policy', () => {
    // GIVEN
    const app = new core.App();
    const stack = new core.Stack(app, 'TestStack');
    const resource = new core.CfnResource(stack, 'DefaultResource', { type: 'Test::Resource::Fake' });

    // WHEN
    resource.applyRemovalPolicy(core.RemovalPolicy.RETAIN, {
      applyToUpdateReplacePolicy: false,
    });

    // THEN
<<<<<<< HEAD
    expect(app.synth().getStackByName(stack.stackName).template).toEqual({
      Resources: {
        DefaultResource: {
          Type: 'Test::Resource::Fake',
          DeletionPolicy: 'Retain',
        },
=======
    test.deepEqual(app.synth().getStackByName(stack.stackName).template?.Resources, {
      DefaultResource: {
        Type: 'Test::Resource::Fake',
        DeletionPolicy: 'Retain',
>>>>>>> 1e54fb92
      },
    });


  });

  test('can add metadata', () => {
    // GIVEN
    const app = new core.App();
    const stack = new core.Stack(app, 'TestStack');
    const resource = new core.CfnResource(stack, 'DefaultResource', { type: 'Test::Resource::Fake' });

    // WHEN
    resource.addMetadata('Beep', 'Boop');

    // THEN
<<<<<<< HEAD
    expect(app.synth().getStackByName(stack.stackName).template).toEqual({
      Resources: {
        DefaultResource: {
          Type: 'Test::Resource::Fake',
          Metadata: {
            Beep: 'Boop',
          },
=======
    test.deepEqual(app.synth().getStackByName(stack.stackName).template?.Resources, {
      DefaultResource: {
        Type: 'Test::Resource::Fake',
        Metadata: {
          Beep: 'Boop',
>>>>>>> 1e54fb92
        },
      },
    });


  });

  test('can read metadata', () => {
    // GIVEN
    const app = new core.App();
    const stack = new core.Stack(app, 'TestStack');
    const resource = new core.CfnResource(stack, 'DefaultResource', { type: 'Test::Resource::Fake' });
    resource.addMetadata('Beep', 'Boop');

    // THEN
    expect(resource.getMetadata('Beep')).toEqual('Boop');


  });

  test('subclasses can override "shouldSynthesize" to lazy-determine if the resource should be included', () => {
    // GIVEN
    class HiddenCfnResource extends core.CfnResource {
      protected shouldSynthesize() {
        return false;
      }
    }

    const app = new core.App();
    const stack = new core.Stack(app, 'TestStack');
    const subtree = new Construct(stack, 'subtree');

    // WHEN
    new HiddenCfnResource(subtree, 'R1', { type: 'Foo::R1' });
    const r2 = new core.CfnResource(stack, 'R2', { type: 'Foo::R2' });

    // also try to take a dependency on the parent of `r1` and expect the dependency not to materialize
    r2.node.addDependency(subtree);

    // THEN - only R2 is synthesized
<<<<<<< HEAD
    expect(app.synth().getStackByName(stack.stackName).template).toEqual({
      Resources: { R2: { Type: 'Foo::R2' } },

      // No DependsOn!
=======
    test.deepEqual(app.synth().getStackByName(stack.stackName).template?.Resources, {
      R2: {
        Type: 'Foo::R2',
        // No DependsOn!
      },
>>>>>>> 1e54fb92
    });


  });

  test('CfnResource cannot be created outside Stack', () => {
    const app = new core.App();
    expect(() => {
      new core.CfnResource(app, 'Resource', {
        type: 'Some::Resource',
      });
    }).toThrow(/should be created in the scope of a Stack, but no Stack found/);


  });

  /**
   * Stages start a new scope, which does not count as a Stack anymore
   */
  test('CfnResource cannot be in Stage in Stack', () => {
    const app = new core.App();
    const stack = new core.Stack(app, 'Stack');
    const stage = new core.Stage(stack, 'Stage');
    expect(() => {
      new core.CfnResource(stage, 'Resource', {
        type: 'Some::Resource',
      });
    }).toThrow(/should be created in the scope of a Stack, but no Stack found/);


  });
});<|MERGE_RESOLUTION|>--- conflicted
+++ resolved
@@ -1,8 +1,4 @@
-<<<<<<< HEAD
-=======
 import { Construct } from 'constructs';
-import { nodeunitShim, Test } from 'nodeunit-shim';
->>>>>>> 1e54fb92
 import * as core from '../lib';
 
 describe('cfn resource', () => {
@@ -18,17 +14,11 @@
         expect(val).not.toBeNull();
       };
 
-<<<<<<< HEAD
       expect(app.synth().getStackByName(stack.stackName).template).toEqual({
         Resources: {
           DefaultResource: {
             Type: 'Test::Resource::Fake',
           },
-=======
-      test.deepEqual(app.synth().getStackByName(stack.stackName).template?.Resources, {
-        DefaultResource: {
-          Type: 'Test::Resource::Fake',
->>>>>>> 1e54fb92
         },
       });
       expect(called).toEqual(true);
@@ -46,7 +36,6 @@
         },
       });
 
-<<<<<<< HEAD
       expect(app.synth().getStackByName(stack.stackName).template).toEqual({
         Resources: {
           Resource: {
@@ -54,13 +43,6 @@
             Properties: {
               FakeProperty: false,
             },
-=======
-      test.deepEqual(app.synth().getStackByName(stack.stackName).template?.Resources, {
-        Resource: {
-          Type: 'Test::Resource::Fake',
-          Properties: {
-            FakeProperty: false,
->>>>>>> 1e54fb92
           },
         },
       });
@@ -79,7 +61,6 @@
     resource.applyRemovalPolicy(core.RemovalPolicy.RETAIN);
 
     // THEN
-<<<<<<< HEAD
     expect(app.synth().getStackByName(stack.stackName).template).toEqual({
       Resources: {
         DefaultResource: {
@@ -87,13 +68,6 @@
           DeletionPolicy: 'Retain',
           UpdateReplacePolicy: 'Retain',
         },
-=======
-    test.deepEqual(app.synth().getStackByName(stack.stackName).template?.Resources, {
-      DefaultResource: {
-        Type: 'Test::Resource::Fake',
-        DeletionPolicy: 'Retain',
-        UpdateReplacePolicy: 'Retain',
->>>>>>> 1e54fb92
       },
     });
 
@@ -112,19 +86,12 @@
     });
 
     // THEN
-<<<<<<< HEAD
     expect(app.synth().getStackByName(stack.stackName).template).toEqual({
       Resources: {
         DefaultResource: {
           Type: 'Test::Resource::Fake',
           DeletionPolicy: 'Retain',
         },
-=======
-    test.deepEqual(app.synth().getStackByName(stack.stackName).template?.Resources, {
-      DefaultResource: {
-        Type: 'Test::Resource::Fake',
-        DeletionPolicy: 'Retain',
->>>>>>> 1e54fb92
       },
     });
 
@@ -141,7 +108,6 @@
     resource.addMetadata('Beep', 'Boop');
 
     // THEN
-<<<<<<< HEAD
     expect(app.synth().getStackByName(stack.stackName).template).toEqual({
       Resources: {
         DefaultResource: {
@@ -149,13 +115,6 @@
           Metadata: {
             Beep: 'Boop',
           },
-=======
-    test.deepEqual(app.synth().getStackByName(stack.stackName).template?.Resources, {
-      DefaultResource: {
-        Type: 'Test::Resource::Fake',
-        Metadata: {
-          Beep: 'Boop',
->>>>>>> 1e54fb92
         },
       },
     });
@@ -196,18 +155,10 @@
     r2.node.addDependency(subtree);
 
     // THEN - only R2 is synthesized
-<<<<<<< HEAD
     expect(app.synth().getStackByName(stack.stackName).template).toEqual({
       Resources: { R2: { Type: 'Foo::R2' } },
 
       // No DependsOn!
-=======
-    test.deepEqual(app.synth().getStackByName(stack.stackName).template?.Resources, {
-      R2: {
-        Type: 'Foo::R2',
-        // No DependsOn!
-      },
->>>>>>> 1e54fb92
     });
 
 
