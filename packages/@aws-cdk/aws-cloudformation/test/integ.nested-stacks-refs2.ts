/// !cdk-integ *
import * as sns from '@aws-cdk/aws-sns';
import { App, Fn, Stack } from '@aws-cdk/core';
<<<<<<< HEAD
import { Construct } from 'constructs';
=======
>>>>>>> b16ea9fe
import * as cfn from '../lib';

// keep this import separate from other imports to reduce chance for merge conflicts with v2-main
// eslint-disable-next-line no-duplicate-imports, import/order
import { Construct } from '@aws-cdk/core';

// non-nested non-parent stack consumes a resource from a nested stack

class ProducerNestedStack extends cfn.NestedStack {
  public readonly topic: sns.Topic;

  constructor(scope: Construct, id: string) {
    super(scope, id);

    this.topic = new sns.Topic(this, 'MyTopic');
  }
}

class ParentStack extends Stack {
  public readonly topic: sns.Topic;

  constructor(scope: Construct, id: string) {
    super(scope, id);

    const nested = new ProducerNestedStack(this, 'Nested1');
    this.topic = nested.topic;
  }
}

class ConsumerStack extends Stack {
  constructor(scope: Construct, id: string, topic: sns.Topic) {
    super(scope, id);

    new sns.Topic(this, 'ConsumerTopic', {
      displayName: `Consuming ${Fn.select(2, Fn.split('-', topic.topicName))}`, // just shorten because display name is limited
    });
  }
}

const app = new App();
const parent = new ParentStack(app, 'nested-stacks-refs2-parent-with-producer');
new ConsumerStack(app, 'nested-stacks-refs2-consumer', parent.topic);
app.synth();<|MERGE_RESOLUTION|>--- conflicted
+++ resolved
@@ -1,15 +1,11 @@
 /// !cdk-integ *
 import * as sns from '@aws-cdk/aws-sns';
 import { App, Fn, Stack } from '@aws-cdk/core';
-<<<<<<< HEAD
-import { Construct } from 'constructs';
-=======
->>>>>>> b16ea9fe
 import * as cfn from '../lib';
 
 // keep this import separate from other imports to reduce chance for merge conflicts with v2-main
 // eslint-disable-next-line no-duplicate-imports, import/order
-import { Construct } from '@aws-cdk/core';
+import { Construct } from 'constructs';
 
 // non-nested non-parent stack consumes a resource from a nested stack
 
