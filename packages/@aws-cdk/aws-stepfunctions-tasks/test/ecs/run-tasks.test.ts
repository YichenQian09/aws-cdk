--- conflicted
+++ resolved
@@ -1,9 +1,5 @@
-<<<<<<< HEAD
-import '@aws-cdk/assert-internal/jest';
+import { Template } from '@aws-cdk/assertions';
 import * as autoscaling from '@aws-cdk/aws-autoscaling';
-=======
-import { Template } from '@aws-cdk/assertions';
->>>>>>> 1afc56cd
 import * as ec2 from '@aws-cdk/aws-ec2';
 import * as ecs from '@aws-cdk/aws-ecs';
 import * as sfn from '@aws-cdk/aws-stepfunctions';
