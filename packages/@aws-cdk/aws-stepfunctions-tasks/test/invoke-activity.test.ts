import { Template } from '@aws-cdk/assertions';
import * as sfn from '@aws-cdk/aws-stepfunctions';
import { describeDeprecated } from '@aws-cdk/cdk-build-tools';
import { Stack } from '@aws-cdk/core';
import * as tasks from '../lib';

describeDeprecated('InvokeActivity', () => {
  test('Activity can be used in a Task', () => {
  // GIVEN
    const stack = new Stack();

    // WHEN
    const activity = new sfn.Activity(stack, 'Activity');
    const task = new sfn.Task(stack, 'Task', { task: new tasks.InvokeActivity(activity) });
    new sfn.StateMachine(stack, 'SM', {
      definition: task,
    });

<<<<<<< HEAD
    // THEN
    expect(stack).toHaveResource('AWS::StepFunctions::StateMachine', {
      DefinitionString: {
        'Fn::Join': ['', [
          '{"StartAt":"Task","States":{"Task":{"End":true,"Type":"Task","Resource":"',
          { Ref: 'Activity04690B0A' },
          '"}}}',
        ]],
      },
    });
=======
  // THEN
  Template.fromStack(stack).hasResourceProperties('AWS::StepFunctions::StateMachine', {
    DefinitionString: {
      'Fn::Join': ['', [
        '{"StartAt":"Task","States":{"Task":{"End":true,"Type":"Task","Resource":"',
        { Ref: 'Activity04690B0A' },
        '"}}}',
      ]],
    },
>>>>>>> 1afc56cd
  });

  test('Activity Task metrics and Activity metrics are the same', () => {
  // GIVEN
    const stack = new Stack();
    const activity = new sfn.Activity(stack, 'Activity');
    const task = new sfn.Task(stack, 'Invoke', { task: new tasks.InvokeActivity(activity) });

    // WHEN
    const activityMetrics = [
      activity.metricFailed(),
      activity.metricHeartbeatTimedOut(),
      activity.metricRunTime(),
      activity.metricScheduled(),
      activity.metricScheduleTime(),
      activity.metricStarted(),
      activity.metricSucceeded(),
      activity.metricTime(),
      activity.metricTimedOut(),
    ];

    const taskMetrics = [
      task.metricFailed(),
      task.metricHeartbeatTimedOut(),
      task.metricRunTime(),
      task.metricScheduled(),
      task.metricScheduleTime(),
      task.metricStarted(),
      task.metricSucceeded(),
      task.metricTime(),
      task.metricTimedOut(),
    ];

    // THEN
    for (let i = 0; i < activityMetrics.length; i++) {
      expect(activityMetrics[i]).toEqual(taskMetrics[i]);
    }
  });
});<|MERGE_RESOLUTION|>--- conflicted
+++ resolved
@@ -16,9 +16,8 @@
       definition: task,
     });
 
-<<<<<<< HEAD
     // THEN
-    expect(stack).toHaveResource('AWS::StepFunctions::StateMachine', {
+    Template.fromStack(stack).hasResourceProperties('AWS::StepFunctions::StateMachine', {
       DefinitionString: {
         'Fn::Join': ['', [
           '{"StartAt":"Task","States":{"Task":{"End":true,"Type":"Task","Resource":"',
@@ -27,17 +26,6 @@
         ]],
       },
     });
-=======
-  // THEN
-  Template.fromStack(stack).hasResourceProperties('AWS::StepFunctions::StateMachine', {
-    DefinitionString: {
-      'Fn::Join': ['', [
-        '{"StartAt":"Task","States":{"Task":{"End":true,"Type":"Task","Resource":"',
-        { Ref: 'Activity04690B0A' },
-        '"}}}',
-      ]],
-    },
->>>>>>> 1afc56cd
   });
 
   test('Activity Task metrics and Activity metrics are the same', () => {
