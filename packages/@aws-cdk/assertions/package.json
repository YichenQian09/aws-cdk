{
  "name": "@aws-cdk/assertions",
  "version": "0.0.0",
  "description": "An assertion library for use with CDK Apps",
  "main": "lib/index.js",
  "types": "lib/index.d.ts",
  "scripts": {
    "build": "cdk-build",
    "watch": "cdk-watch",
    "lint": "cdk-lint",
    "test": "cdk-test",
    "pkglint": "pkglint -f",
    "package": "cdk-package",
    "build+test+package": "yarn build+test && yarn package",
    "build+test": "yarn build && yarn test",
    "rosetta:extract": "yarn --silent jsii-rosetta extract",
    "compat": "cdk-compat",
    "build+extract": "yarn build && yarn rosetta:extract",
    "build+test+extract": "yarn build+test && yarn rosetta:extract"
  },
  "ubergen": {
    "exports": {
      "./lib/helpers-internal": "./lib/helpers-internal/index.js"
    }
  },
  "jsii": {
    "outdir": "dist",
    "diagnostics": {
      "language-compatibility/member-name-conflicts-with-type-name": "error",
      "language-compatibility/reserved-word": "error"
    },
    "targets": {
      "java": {
        "package": "software.amazon.awscdk.assertions",
        "maven": {
          "groupId": "software.amazon.awscdk",
          "artifactId": "assertions"
        }
      },
      "dotnet": {
        "namespace": "Amazon.CDK.Assertions",
        "packageId": "Amazon.CDK.Assertions",
        "iconUrl": "https://raw.githubusercontent.com/aws/aws-cdk/main/logo/default-256-dark.png"
      },
      "python": {
        "distName": "aws-cdk.assertions",
        "module": "aws_cdk.assertions",
        "classifiers": [
          "Framework :: AWS CDK",
          "Framework :: AWS CDK :: 2"
        ]
      }
    },
    "projectReferences": true,
    "metadata": {
      "jsii": {
        "rosetta": {
          "strict": true
        }
      }
    }
  },
  "author": {
    "name": "Amazon Web Services",
    "url": "https://aws.amazon.com",
    "organization": true
  },
  "license": "Apache-2.0",
  "devDependencies": {
    "@aws-cdk/cdk-build-tools": "0.0.0",
    "@aws-cdk/pkglint": "0.0.0",
    "@types/fs-extra": "^9.0.13",
<<<<<<< HEAD
    "@types/jest": "^27.5.1",
    "constructs": "^3.3.69",
    "jest": "^27.5.1",
    "ts-jest": "^27.1.5"
=======
    "@types/jest": "^27.5.0",
    "jest": "^27.5.1",
    "constructs": "^10.0.0",
    "ts-jest": "^27.1.4"
>>>>>>> 15bcc3c5
  },
  "dependencies": {
    "@aws-cdk/cloud-assembly-schema": "0.0.0",
    "@aws-cdk/core": "0.0.0",
    "@aws-cdk/cx-api": "0.0.0",
    "constructs": "^10.0.0",
    "fs-extra": "^9.1.0"
  },
  "peerDependencies": {
    "@aws-cdk/cloud-assembly-schema": "0.0.0",
    "@aws-cdk/core": "0.0.0",
    "@aws-cdk/cx-api": "0.0.0",
    "constructs": "^10.0.0"
  },
  "bundledDependencies": [
    "fs-extra"
  ],
  "repository": {
    "url": "https://github.com/aws/aws-cdk.git",
    "type": "git",
    "directory": "packages/@aws-cdk/assertions"
  },
  "keywords": [
    "aws",
    "cdk",
    "assert"
  ],
  "homepage": "https://github.com/aws/aws-cdk",
  "engines": {
    "node": ">= 14.15.0"
  },
  "stability": "stable",
  "maturity": "stable",
  "publishConfig": {
    "tag": "next"
  },
  "awscdkio": {
    "announce": false
  },
  "private": true
}<|MERGE_RESOLUTION|>--- conflicted
+++ resolved
@@ -70,17 +70,10 @@
     "@aws-cdk/cdk-build-tools": "0.0.0",
     "@aws-cdk/pkglint": "0.0.0",
     "@types/fs-extra": "^9.0.13",
-<<<<<<< HEAD
     "@types/jest": "^27.5.1",
-    "constructs": "^3.3.69",
-    "jest": "^27.5.1",
-    "ts-jest": "^27.1.5"
-=======
-    "@types/jest": "^27.5.0",
     "jest": "^27.5.1",
     "constructs": "^10.0.0",
-    "ts-jest": "^27.1.4"
->>>>>>> 15bcc3c5
+    "ts-jest": "^27.1.5"
   },
   "dependencies": {
     "@aws-cdk/cloud-assembly-schema": "0.0.0",
